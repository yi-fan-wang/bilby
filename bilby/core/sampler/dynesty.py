from __future__ import absolute_import

import os
import sys

import numpy as np
from pandas import DataFrame
from deepdish.io import load, save

from ..utils import logger, check_directory_exists_and_if_not_mkdir
from .base_sampler import Sampler, NestedSampler

try:
    import dynesty
except ImportError:
    logger.debug('Dynesty is not installed on this system, you will '
                 'not be able to use the Dynesty sampler')


class Dynesty(NestedSampler):
    """
    bilby wrapper of `dynesty.NestedSampler`
    (https://dynesty.readthedocs.io/en/latest/)

    All positional and keyword arguments (i.e., the args and kwargs) passed to
    `run_sampler` will be propagated to `dynesty.NestedSampler`, see
    documentation for that class for further help. Under Keyword Arguments, we
    list commonly used kwargs and the bilby defaults.

    Keyword Arguments
    -----------------
    npoints: int, (250)
        The number of live points, note this can also equivalently be given as
        one of [nlive, nlives, n_live_points]
    bound: {'none', 'single', 'multi', 'balls', 'cubes'}, ('multi')
        Method used to select new points
    sample: {'unif', 'rwalk', 'slice', 'rslice', 'hslice'}, ('rwalk')
        Method used to sample uniformly within the likelihood constraints,
        conditioned on the provided bounds
    walks: int
        Number of walks taken if using `sample='rwalk'`, defaults to `ndim * 5`
    dlogz: float, (0.1)
        Stopping criteria
    verbose: Bool
        If true, print information information about the convergence during
    check_point: bool,
        If true, use check pointing.
    check_point_delta_t: float (600)
        The approximate checkpoint period (in seconds). Should the run be
        interrupted, it can be resumed from the last checkpoint. Set to
        `None` to turn-off check pointing
    n_check_point: int, optional (None)
        The number of steps to take before check pointing (override
        check_point_delta_t).
    resume: bool
        If true, resume run from checkpoint (if available)
    """
    default_kwargs = dict(bound='multi', sample='rwalk',
                          verbose=True,
                          check_point_delta_t=600, nlive=500,
                          first_update=None,
                          npdim=None, rstate=None, queue_size=None, pool=None,
                          use_pool=None, live_points=None,
                          logl_args=None, logl_kwargs=None,
                          ptform_args=None, ptform_kwargs=None,
                          enlarge=None, bootstrap=None, vol_dec=0.5, vol_check=2.0,
                          facc=0.5, slices=5,
                          walks=None, update_interval=None, print_func=None,
                          dlogz=0.1, maxiter=None, maxcall=None,
                          logl_max=np.inf, add_live=True, print_progress=True,
                          save_bounds=True)

    def __init__(self, likelihood, priors, outdir='outdir', label='label', use_ratio=False, plot=False,
                 skip_import_verification=False, check_point=True, n_check_point=None, check_point_delta_t=600,
                 resume=True, **kwargs):
        NestedSampler.__init__(self, likelihood=likelihood, priors=priors, outdir=outdir, label=label,
                               use_ratio=use_ratio, plot=plot,
                               skip_import_verification=skip_import_verification,
                               **kwargs)
        self.n_check_point = n_check_point
        self.check_point = check_point
        self.resume = resume
        if self.n_check_point is None:
            # If the log_likelihood_eval_time is not calculable then
            # check_point is set to False.
            if np.isnan(self._log_likelihood_eval_time):
                self.check_point = False
            n_check_point_raw = (check_point_delta_t / self._log_likelihood_eval_time)
            n_check_point_rnd = int(float("{:1.0g}".format(n_check_point_raw)))
            self.n_check_point = n_check_point_rnd

    @property
    def sampler_function_kwargs(self):
        keys = ['dlogz', 'print_progress', 'print_func', 'maxiter',
                'maxcall', 'logl_max', 'add_live', 'save_bounds']
        return {key: self.kwargs[key] for key in keys}

    @property
    def sampler_init_kwargs(self):
        return {key: value
                for key, value in self.kwargs.items()
                if key not in self.sampler_function_kwargs}

    def _translate_kwargs(self, kwargs):
        if 'nlive' not in kwargs:
            for equiv in self.npoints_equiv_kwargs:
                if equiv in kwargs:
                    kwargs['nlive'] = kwargs.pop(equiv)
        if 'print_progress' not in kwargs:
            if 'verbose' in kwargs:
                kwargs['print_progress'] = kwargs.pop('verbose')

    def _verify_kwargs_against_default_kwargs(self):
        if not self.kwargs['walks']:
            self.kwargs['walks'] = self.ndim * 5
        if not self.kwargs['update_interval']:
            self.kwargs['update_interval'] = int(0.6 * self.kwargs['nlive'])
        if not self.kwargs['print_func']:
            self.kwargs['print_func'] = self._print_func
        Sampler._verify_kwargs_against_default_kwargs(self)

    def _print_func(self, results, niter, ncall, dlogz, *args, **kwargs):
        """ Replacing status update for dynesty.result.print_func """

        # Extract results at the current iteration.
        (worst, ustar, vstar, loglstar, logvol, logwt,
         logz, logzvar, h, nc, worst_it, boundidx, bounditer,
         eff, delta_logz) = results

        # Adjusting outputs for printing.
        if delta_logz > 1e6:
            delta_logz = np.inf
        if 0. <= logzvar <= 1e6:
            logzerr = np.sqrt(logzvar)
        else:
            logzerr = np.nan
        if logz <= -1e6:
            logz = -np.inf
        if loglstar <= -1e6:
            loglstar = -np.inf

        if self.use_ratio:
            key = 'logz ratio'
        else:
            key = 'logz'

        # Constructing output.
        raw_string = "\r {}| {}={:6.3f} +/- {:6.3f} | dlogz: {:6.3f} > {:6.3f}"
        print_str = raw_string.format(
            niter, key, logz, logzerr, delta_logz, dlogz)

        # Printing.
        sys.stderr.write(print_str)
        sys.stderr.flush()

    def run_sampler(self):
        self.sampler = dynesty.NestedSampler(
            loglikelihood=self.log_likelihood,
            prior_transform=self.prior_transform,
            ndim=self.ndim, **self.sampler_init_kwargs)
<<<<<<< HEAD
        if self.n_check_point:
=======

        if self.check_point:
>>>>>>> 1a30711b
            out = self._run_external_sampler_with_checkpointing()
        else:
            out = self._run_external_sampler_without_checkpointing()

        # Flushes the output to force a line break
        if self.kwargs["verbose"]:
            print("")

        # self.result.sampler_output = out
        weights = np.exp(out['logwt'] - out['logz'][-1])
        nested_samples = DataFrame(
            out.samples, columns=self.search_parameter_keys)
        nested_samples['weights'] = weights
        nested_samples['log_likelihood'] = out.logl

        self.result.samples = dynesty.utils.resample_equal(out.samples, weights)
        self.result.nested_samples = nested_samples
        self.result.log_likelihood_evaluations = self.reorder_loglikelihoods(
            unsorted_loglikelihoods=out.logl, unsorted_samples=out.samples,
            sorted_samples=self.result.samples)
        self.result.log_evidence = out.logz[-1]
        self.result.log_evidence_err = out.logzerr[-1]

        if self.plot:
            self.generate_trace_plots(out)

        return self.result

    def _run_external_sampler_without_checkpointing(self):
        logger.debug("Running sampler without checkpointing")
        self.sampler.run_nested(**self.sampler_function_kwargs)
        return self.sampler.results

    def _run_external_sampler_with_checkpointing(self):
        logger.debug("Running sampler with checkpointing")
        if self.resume:
            resume = self.read_saved_state(continuing=True)
            if resume:
                logger.info('Resuming from previous run.')

        old_ncall = self.sampler.ncall
        sampler_kwargs = self.sampler_function_kwargs.copy()
        sampler_kwargs['maxcall'] = self.n_check_point
        sampler_kwargs['add_live'] = False
        while True:
            sampler_kwargs['maxcall'] += self.n_check_point
            self.sampler.run_nested(**sampler_kwargs)
            if self.sampler.ncall == old_ncall:
                break
            old_ncall = self.sampler.ncall

            self.write_current_state()

        self.read_saved_state()
        sampler_kwargs['add_live'] = True
        self.sampler.run_nested(**sampler_kwargs)
        self._remove_checkpoint()
        return self.sampler.results

    def _remove_checkpoint(self):
        """Remove checkpointed state"""
        if os.path.isfile('{}/{}_resume.h5'.format(self.outdir, self.label)):
            os.remove('{}/{}_resume.h5'.format(self.outdir, self.label))

    def read_saved_state(self, continuing=False):
        """
        Read a saved state of the sampler to disk.

        The required information to reconstruct the state of the run is read
        from an hdf5 file.
        This currently adds the whole chain to the sampler.
        We then remove the old checkpoint and write all unnecessary items back
        to disk.
        FIXME: Load only the necessary quantities, rather than read/write?

        Parameters
        ----------
        sampler: `dynesty.NestedSampler`
            NestedSampler instance to reconstruct from the saved state.
        continuing: bool
            Whether the run is continuing or terminating, if True, the loaded
            state is mostly written back to disk.
        """
        resume_file = '{}/{}_resume.h5'.format(self.outdir, self.label)

        if os.path.isfile(resume_file):
            saved = load(resume_file)

            self.sampler.saved_u = list(saved['unit_cube_samples'])
            self.sampler.saved_v = list(saved['physical_samples'])
            self.sampler.saved_logl = list(saved['sample_likelihoods'])
            self.sampler.saved_logvol = list(saved['sample_log_volume'])
            self.sampler.saved_logwt = list(saved['sample_log_weights'])
            self.sampler.saved_logz = list(saved['cumulative_log_evidence'])
            self.sampler.saved_logzvar = list(saved['cumulative_log_evidence_error'])
            self.sampler.saved_id = list(saved['id'])
            self.sampler.saved_it = list(saved['it'])
            self.sampler.saved_nc = list(saved['nc'])
            self.sampler.saved_boundidx = list(saved['boundidx'])
            self.sampler.saved_bounditer = list(saved['bounditer'])
            self.sampler.saved_scale = list(saved['scale'])
            self.sampler.saved_h = list(saved['cumulative_information'])
            self.sampler.ncall = saved['ncall']
            self.sampler.live_logl = list(saved['live_logl'])
            self.sampler.it = saved['iteration'] + 1
            self.sampler.live_u = saved['live_u']
            self.sampler.live_v = saved['live_v']
            self.sampler.nlive = saved['nlive']
            self.sampler.live_bound = saved['live_bound']
            self.sampler.live_it = saved['live_it']
            self.sampler.added_live = saved['added_live']
            self._remove_checkpoint()
            if continuing:
                self.write_current_state()
            return True

        else:
            return False

    def write_current_state(self):
        """
        Write the current state of the sampler to disk.

        The required information to reconstruct the state of the run are written
        to an hdf5 file.
        All but the most recent removed live point in the chain are removed from
        the sampler to reduce memory usage.
        This means it is necessary to not append the first live point to the
        file if updating a previous checkpoint.

        Parameters
        ----------
        sampler: `dynesty.NestedSampler`
            NestedSampler to write to disk.
        """
        check_directory_exists_and_if_not_mkdir(self.outdir)
        resume_file = '{}/{}_resume.h5'.format(self.outdir, self.label)

        if os.path.isfile(resume_file):
            saved = load(resume_file)

            current_state = dict(
                unit_cube_samples=np.vstack([
                    saved['unit_cube_samples'], self.sampler.saved_u[1:]]),
                physical_samples=np.vstack([
                    saved['physical_samples'], self.sampler.saved_v[1:]]),
                sample_likelihoods=np.concatenate([
                    saved['sample_likelihoods'], self.sampler.saved_logl[1:]]),
                sample_log_volume=np.concatenate([
                    saved['sample_log_volume'], self.sampler.saved_logvol[1:]]),
                sample_log_weights=np.concatenate([
                    saved['sample_log_weights'], self.sampler.saved_logwt[1:]]),
                cumulative_log_evidence=np.concatenate([
                    saved['cumulative_log_evidence'], self.sampler.saved_logz[1:]]),
                cumulative_log_evidence_error=np.concatenate([
                    saved['cumulative_log_evidence_error'],
                    self.sampler.saved_logzvar[1:]]),
                cumulative_information=np.concatenate([
                    saved['cumulative_information'], self.sampler.saved_h[1:]]),
                id=np.concatenate([saved['id'], self.sampler.saved_id[1:]]),
                it=np.concatenate([saved['it'], self.sampler.saved_it[1:]]),
                nc=np.concatenate([saved['nc'], self.sampler.saved_nc[1:]]),
                boundidx=np.concatenate([
                    saved['boundidx'], self.sampler.saved_boundidx[1:]]),
                bounditer=np.concatenate([
                    saved['bounditer'], self.sampler.saved_bounditer[1:]]),
                scale=np.concatenate([saved['scale'], self.sampler.saved_scale[1:]]),
            )

        else:
            current_state = dict(
                unit_cube_samples=self.sampler.saved_u,
                physical_samples=self.sampler.saved_v,
                sample_likelihoods=self.sampler.saved_logl,
                sample_log_volume=self.sampler.saved_logvol,
                sample_log_weights=self.sampler.saved_logwt,
                cumulative_log_evidence=self.sampler.saved_logz,
                cumulative_log_evidence_error=self.sampler.saved_logzvar,
                cumulative_information=self.sampler.saved_h,
                id=self.sampler.saved_id,
                it=self.sampler.saved_it,
                nc=self.sampler.saved_nc,
                boundidx=self.sampler.saved_boundidx,
                bounditer=self.sampler.saved_bounditer,
                scale=self.sampler.saved_scale,
            )

        current_state.update(
            ncall=self.sampler.ncall, live_logl=self.sampler.live_logl,
            iteration=self.sampler.it - 1, live_u=self.sampler.live_u,
            live_v=self.sampler.live_v, nlive=self.sampler.nlive,
            live_bound=self.sampler.live_bound, live_it=self.sampler.live_it,
            added_live=self.sampler.added_live
        )

        weights = np.exp(current_state['sample_log_weights'] -
                         current_state['cumulative_log_evidence'][-1])
        current_state['posterior'] = self.external_sampler.utils.resample_equal(
            np.array(current_state['physical_samples']), weights)

        save(resume_file, current_state)

        self.sampler.saved_id = [self.sampler.saved_id[-1]]
        self.sampler.saved_u = [self.sampler.saved_u[-1]]
        self.sampler.saved_v = [self.sampler.saved_v[-1]]
        self.sampler.saved_logl = [self.sampler.saved_logl[-1]]
        self.sampler.saved_logvol = [self.sampler.saved_logvol[-1]]
        self.sampler.saved_logwt = [self.sampler.saved_logwt[-1]]
        self.sampler.saved_logz = [self.sampler.saved_logz[-1]]
        self.sampler.saved_logzvar = [self.sampler.saved_logzvar[-1]]
        self.sampler.saved_h = [self.sampler.saved_h[-1]]
        self.sampler.saved_nc = [self.sampler.saved_nc[-1]]
        self.sampler.saved_boundidx = [self.sampler.saved_boundidx[-1]]
        self.sampler.saved_it = [self.sampler.saved_it[-1]]
        self.sampler.saved_bounditer = [self.sampler.saved_bounditer[-1]]
        self.sampler.saved_scale = [self.sampler.saved_scale[-1]]

    def generate_trace_plots(self, dynesty_results):
        filename = '{}/{}_trace.png'.format(self.outdir, self.label)
        logger.debug("Writing trace plot to {}".format(filename))
        from dynesty import plotting as dyplot
        fig, axes = dyplot.traceplot(dynesty_results,
                                     labels=self.result.parameter_labels)
        fig.tight_layout()
        fig.savefig(filename)

    def _run_test(self):
        self.sampler = dynesty.NestedSampler(
            loglikelihood=self.log_likelihood,
            prior_transform=self.prior_transform,
            ndim=self.ndim, **self.sampler_init_kwargs)
        sampler_kwargs = self.sampler_function_kwargs.copy()
        sampler_kwargs['maxiter'] = 2

        self.sampler.run_nested(**sampler_kwargs)

        self.result.samples = np.random.uniform(0, 1, (100, self.ndim))
        self.result.log_evidence = np.nan
        self.result.log_evidence_err = np.nan
        return self.result<|MERGE_RESOLUTION|>--- conflicted
+++ resolved
@@ -158,12 +158,8 @@
             loglikelihood=self.log_likelihood,
             prior_transform=self.prior_transform,
             ndim=self.ndim, **self.sampler_init_kwargs)
-<<<<<<< HEAD
-        if self.n_check_point:
-=======
 
         if self.check_point:
->>>>>>> 1a30711b
             out = self._run_external_sampler_with_checkpointing()
         else:
             out = self._run_external_sampler_without_checkpointing()
