<<<<<<< HEAD
from __future__ import division, print_function
import numpy as np
import os
=======
import os
import numpy as np
>>>>>>> f9a864b0

class Interferometer:
    """Class for the Interferometer """

    def __init__(self, name, x, y, length):
        """
        Interferometer class
        :param name: interferometer name, e.g., H1
        :param x: unit vector along one arm in Earth-centered cartesian coordinates
        :param y: unit vector along the other arm in Earth-centered cartesian coordinates
        :param length: length of the interferometer
        """
        self.name = name
        self.x = x
        self.y = y
        self.length = length
        self.D = 0.5*(np.tensordot(self.x,self.x,0)-np.tensordot(self.y,self.y,0))
        return None

    def antenna_response(self, theta, phi, mode):
        '''
        Calculate the antenna response function for a given sky location

        arXiv:0903.0528
        TODO: argue about frames, relative to detector frame, earth-frame?

        :param theta: angle from the north pole
        :param phi: angle from the prime meridian
        :param mode: polarisation mode
        :return: f(theta, phi, mode): antenna response for the specified mode.
        '''
        m = np.array([np.sin(phi),-np.cos(phi),0])
        n = np.array([np.cos(phi)*np.cos(theta),np.cos(theta)*np.sin(phi),-np.sin(theta)])
        omega = np.cross(m, n)

        if mode=="plus":
                e = np.tensordot(m, m, 0)-np.tensordot(n, n, 0)
        elif mode=="cross":
                e = np.tensordot(m, n, 0)+np.tensordot(n, m, 0)
        elif mode=="b":
                e = np.tensordot(m, m, 0)+np.tensordot(n, n, 0)
        elif mode=="l":
                e = np.sqrt(2)*np.tensordot(omega, omega, 0)
        elif mode=="x":
                e = np.tensordot(m, omega, 0)+np.tensordot(omega, m, 0)
        elif mode=="y":
                e = np.tensordot(n, omega, 0)+np.tensordot(omega, n, 0)
        else:
                print("Not a polarization mode!")
                return None

        f = np.tensordot(self.D, e, axes=2)
        return f


class PowerSpectralDensity:

    def __init__(self):
        self.frequencies = []
        self.power_spectral_density = []
        self.amplitude_spectral_density = []
        return None

    def import_power_spectral_density(self, spectral_density_file='aLIGO_ZERO_DET_high_P_psd.txt'):
        """
        Automagically load one of the power spectral density or amplitude spectral density
        curves contained in the noise_curves directory
        """
        sd_file = os.path.join(os.path.dirname(__file__), 'noise_curves', spectral_density_file)
        spectral_density = np.genfromtxt(sd_file)
        self.frequencies = spectral_density[:, 0]
        self.power_spectral_density = spectral_density[:, 1]

    def import_amplitude_spectral_density(self, spectral_density_file='aLIGO_ZERO_DET_high_P_asd.txt'):
        """
        Automagically load one of the p]amplitude spectral density
        curves contained in the noise_curves directory
        """
        sd_file = os.path.join(os.path.dirname(__file__), 'noise_curves', spectral_density_file)
        spectral_density = np.genfromtxt(sd_file)
        self.frequencies = spectral_density[:, 0]
        self.amplitude_spectral_density = spectral_density[:, 1]

    def convert_psd_to_asd(self):
        """
        Convert a power spectral density to an amplitude spectral spectral_density
        """
        self.amplitude_spectral_density = np.sqrt(self.power_spectral_density)

    def convert_asd_to_psd(self):
        """
        Convert an amplitude spectral density to a power spectral density.
        """
        self.power_spectral_density = self.amplitude_spectral_density**2<|MERGE_RESOLUTION|>--- conflicted
+++ resolved
@@ -1,11 +1,6 @@
-<<<<<<< HEAD
 from __future__ import division, print_function
 import numpy as np
 import os
-=======
-import os
-import numpy as np
->>>>>>> f9a864b0
 
 class Interferometer:
     """Class for the Interferometer """
