--- conflicted
+++ resolved
@@ -401,19 +401,6 @@
         bool: True if attribute name matches with an attribute of other_object, False otherwise
 
         """
-<<<<<<< HEAD
-        a = getattr(self, name, False)
-        b = getattr(other_object, name, False)
-        logger.debug('Checking {} value: {}=={}'.format(name, a, b))
-        if (a is not False) and (b is not False):
-            type_a = type(a)
-            type_b = type(b)
-            if type_a == type_b:
-                if type_a in [str, float, int, dict, list]:
-                    return a == b
-                elif type_a in [np.ndarray]:
-                    return np.all(a == b)
-=======
         A = getattr(self, name, False)
         B = getattr(other_object, name, False)
         logger.debug('Checking {} value: {}=={}'.format(name, A, B))
@@ -428,7 +415,6 @@
                         return False
                 elif typeA in [np.ndarray]:
                     return np.all(A == B)
->>>>>>> ef056e38
         return False
 
 
