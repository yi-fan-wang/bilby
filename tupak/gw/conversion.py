--- conflicted
+++ resolved
@@ -327,13 +327,8 @@
     """
     output_sample = sample.copy()
     if likelihood is not None:
-<<<<<<< HEAD
-        sample['reference_frequency'] = likelihood.waveform_generator.waveform_arguments['reference_frequency']
-        sample['waveform_approximant'] = likelihood.waveform_generator.waveform_arguments['waveform_approximant']
-=======
-        output_sample['reference_frequency'] = likelihood.waveform_generator.parameters['reference_frequency']
-        output_sample['waveform_approximant'] = likelihood.waveform_generator.parameters['waveform_approximant']
->>>>>>> a1d3df01
+        output_sample['reference_frequency'] = likelihood.waveform_generator.waveform_arguments['reference_frequency']
+        output_sample['waveform_approximant'] = likelihood.waveform_generator.waveform_arguments['waveform_approximant']
 
     output_sample = fill_from_fixed_priors(output_sample, priors)
     output_sample, _ = convert_to_lal_binary_black_hole_parameters(output_sample, [key for key in output_sample.keys()], remove=False)
