--- conflicted
+++ resolved
@@ -1341,13 +1341,8 @@
         array_like: An array representation of the PSD
 
         """
-<<<<<<< HEAD
         return (self.power_spectral_density.power_spectral_density_interpolated(self.frequency_array) *
                 self.strain_data.window_factor)
-=======
-        return self.power_spectral_density.power_spectral_density_interpolated(self.frequency_array) * \
-            self.strain_data.window_factor
->>>>>>> a52d6223
 
     @property
     def frequency_array(self):
